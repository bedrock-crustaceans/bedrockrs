--- conflicted
+++ resolved
@@ -5,13 +5,8 @@
 
 #[derive(Debug)]
 pub struct PalettedStorage {
-<<<<<<< HEAD
     blocks: [u32; 4096],
     palette: Vec<NbtTag>
-=======
-    blocks: [i32; 4096],
-    palette: Vec<NbtTag>,
->>>>>>> 4c9f1eba
 }
 
 impl PalettedStorage {
